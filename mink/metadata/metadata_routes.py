"""Routes related to storing metadata files."""

import requests
import shortuuid
from flask import Blueprint
from flask import current_app as app
from flask import request, send_file

from mink.core import exceptions, registry, utils
from mink.core.info import Info
from mink.core.resource import Resource, ResourceType
from mink.metadata import storage
from mink.sb_auth import login

bp = Blueprint("metadata_storage", __name__)


# ------------------------------------------------------------------------------
# Corpus operations
# ------------------------------------------------------------------------------


@bp.route("/create-metadata", methods=["POST"])
@login.login(require_resource_id=False, require_resource_exists=False)
def create_metadata(user: dict, auth_token: str):
    """Create a new metadata resource."""
    public_id = request.args.get("public_id") or request.form.get("public_id") or ""
    if not public_id:
        return utils.response("Failed to create resource: no public ID provided", err=True,
                              return_code="failed_creating_resource"), 500

    # TODO: better solution for getting user's organization prefix!
    org_prefixes = app.config.get("METADATA_ORG_PREFIXES")
    org_prefix = org_prefixes.get(user.id)
    if org_prefix is None:
<<<<<<< HEAD
        return utils.response("No organization prefix was found for user", err=True,
                              return_code="failed_getting_org_prefix"), 500
=======
        return utils.response(
            "No organization prefix was found for user",
            info=f"user.id={user.id}",
            return_code="failed_getting_org_prefix",
        ), 500
>>>>>>> 1c043dbd
    org_prefix = org_prefix.lower()
    if not public_id.startswith(f"{org_prefix}-"):
        return utils.response(
            "Failed to create resource: chosen public ID does not contain the correct "
            "organization prefix",
            err=True,
            return_code="failed_creating_resource",
        ), 500

    # Check availability of ID in SBX metadata and the Mink backend resource registry
    check_id_url = app.config.get("METADATA_ID_AVAILABLE_URL") + public_id
    try:
        id_available = requests.get(check_id_url).json().get("available", False)
    except Exception as e:
        return utils.response("Failed to create resource: failed to check ID availability", err=True, info=str(e),
                              return_code="failed_creating_resource"), 500
    if not id_available or public_id in registry.get_all_resources():
        return utils.response("Failed to create resource: ID not available", err=True,
                              return_code="failed_creating_resource"), 500

    # Create internal resource ID
    resource_id = None
    prefix = app.config.get("RESOURCE_PREFIX")
    tries = 1
    while resource_id is None:
        # Give up after 3 tries
        if tries > 3:
            return utils.response("Failed to create resource", err=True,
                                  return_code="failed_creating_resource"), 500
        tries += 1
        resource_id = f"{prefix}{shortuuid.uuid()[:10]}".lower()
        if resource_id in registry.get_all_resources():
            resource_id = None
        else:
            try:
                login.create_resource(auth_token, resource_id, resource_type="metadata")
            except exceptions.CorpusExists:
                # Resource ID is in use in authentication system, try to create another one
                resource_id = None
            except Exception as e:
                return utils.response("Failed to create resource", err=True, info=str(e),
                                    return_code="failed_creating_resource"), 500

    try:
        res = Resource(resource_id, type=ResourceType.metadata, public_id=public_id)
        info_obj = Info(resource_id, resource=res, owner=user)
        info_obj.create()
    except Exception as e:
        return utils.response("Failed to create resource", err=True, info=str(e),
                            return_code="failed_creating_resource"), 500

    # Create metadata resource dir with sources subdir
    try:
        resource_dir = str(storage.get_resource_dir(resource_id, mkdir=True))
        storage.get_source_dir(resource_id, mkdir=True)
        return utils.response(f"Resource '{resource_id}' created successfully", resource_id=resource_id,
                              return_code="created_resource"), 201
    except Exception as e:
        try:
            # Try to remove partially uploaded resource data
            storage.remove_dir(resource_dir, resource_id)
        except Exception as err:
            app.logger.error(
                "Failed to remove partially uploaded corpus data for '%s'. %s",
                resource_id,
                err,
            )
        try:
            login.remove_resource(resource_id)
        except Exception as err:
            app.logger.error(
                "Failed to remove corpus '%s' from auth system. %s", resource_id, err
            )
        try:
            info_obj.remove()
        except Exception as err:
            app.logger.error(
                "Failed to remove object '%s' from registry. %s", resource_id, err
            )
        return utils.response(
            "Failed to create resource dir",
            err=True,
            info=str(e),
            return_code="failed_creating_resource_dir",
        ), 500


@bp.route("/remove-metadata", methods=["DELETE"])
@login.login()
def remove_metadata(resource_id: str):
    """Remove metadata resource."""
    # Get info object
    info_obj = registry.get(resource_id)

    try:
        # Remove from storage
        resdir = str(storage.get_resource_dir(resource_id))
        storage.remove_dir(resdir, resource_id)
    except Exception as e:
        return utils.response(f"Failed to remove resource '{resource_id}' from storage", err=True, info=str(e),
                              return_code="failed_removing_storage"), 500

    try:
        # Remove from auth system
        login.remove_resource(resource_id)
    except Exception as e:
        return utils.response(f"Failed to remove corpus '{resource_id}' from authentication system", err=True,
                              info=str(e), return_code="failed_removing_auth"), 500

    try:
        # Remove from Mink registry
        info_obj.remove()
    except Exception as err:
        app.logger.error(f"Failed to remove job '{resource_id}'. {err}")
    return utils.response(f"Corpus '{resource_id}' successfully removed", return_code="removed_corpus")


# ------------------------------------------------------------------------------
# Metadata (yaml) file operations
# ------------------------------------------------------------------------------


@bp.route("/upload-metadata-yaml", methods=["PUT"])
@login.login()
def upload_metadata_yaml(resource_id: str):
    """Upload a metadata yaml as file or plain text."""
    def set_resource_name(resource_name):
        res = registry.get(resource_id).resource
        res.set_resource_name = resource_name

    attached_files = list(request.files.values())
    metadata_txt = request.args.get("yaml") or request.form.get("yaml") or ""

    if attached_files and metadata_txt:
        return utils.response("Found both a file and metadata in plain text but can only process one of these",
                              err=True, return_code="too_many_params_upload_metadata"), 400

    # Process uploaded metadata file
    if attached_files:
        # Check if metadata file is YAML
        yaml_file = attached_files[0]
        if yaml_file.mimetype not in ("application/x-yaml", "text/yaml"):
            return utils.response("Metadata file needs to be YAML", err=True, return_code="wrong_metadata_format"), 400

        yaml_contents = yaml_file.read()

        try:
            new_yaml, resource_name = utils.standardize_metadata_yaml(yaml_contents)
            set_resource_name(resource_name)
            storage.write_file_contents(str(storage.get_yaml_file(resource_id)), new_yaml.encode("UTF-8"), resource_id)
            return utils.response(f"Metadata file successfully uploaded for '{resource_id}'",
                                  return_code="uploaded_yaml"), 201
        except Exception as e:
            return utils.response(f"Failed to upload metadata file for '{resource_id}'", err=True, info=str(e),
                                  return_code="failed_uploading_metadata"), 500

    # Process metadata in plain text
    elif metadata_txt:
        try:
            new_yaml, resource_name = utils.standardize_metadata_yaml(metadata_txt)
            set_resource_name(resource_name)
            storage.write_file_contents(str(storage.get_yaml_file(resource_id)), new_yaml.encode("UTF-8"), resource_id)
            return utils.response(f"Metadata file successfully uploaded for '{resource_id}'",
                                  return_code="uploaded_metadata"), 201
        except Exception as e:
            return utils.response(f"Failed to upload metadata file for '{resource_id}'", err=True, info=str(e),
                                  return_code="failed_uploading_metadata"), 500

    else:
        return utils.response("No metadata file provided for upload", err=True, return_code="missing_metadata_upload"), 400


@bp.route("/download-metadata-yaml", methods=["GET"])
@login.login()
def download_metadata_yaml(resource_id: str):
    """Download the metadata yaml file."""
    storage_yaml_file = str(storage.get_yaml_file(resource_id))
    # Create directory for the current resource locally (on Mink backend server)
    utils.get_resource_dir(resource_id, mkdir=True)
    local_yaml_file = utils.get_metadata_yaml_file(resource_id)

    try:
        # Get file from storage
        if storage.download_file(storage_yaml_file, local_yaml_file, resource_id, ignore_missing=True):
            return send_file(local_yaml_file, mimetype="text/yaml")
        else:
            return utils.response(f"No metadata file found for corpus '{resource_id}'", err=True,
                                  return_code="metadata_not_found"), 404
    except Exception as e:
        return utils.response(f"Failed to download metadata file for corpus '{resource_id}'", err=True, info=str(e),
                              return_code="failed_downloading_metadata"), 500


# # ------------------------------------------------------------------------------
# # Source file operations
# # ------------------------------------------------------------------------------

# @bp.route("/upload-metadata-sources", methods=["PUT"])
# @login.login()
# def upload_metadata_sources(resource_id: str):
#     pass


# @bp.route("/list-metadata-sources", methods=["GET"])
# @login.login()
# def list_metadata_sources(resource_id: str):
#     pass


# @bp.route("/remove-metadata-sources", methods=["DELETE"])
# @login.login()
# def remove_metadata_sources(resource_id: str):
#     pass


# @bp.route("/download-metadata-sources", methods=["GET"])
# @login.login()
# def download_metadata_sources(resource_id: str):
#     pass<|MERGE_RESOLUTION|>--- conflicted
+++ resolved
@@ -33,16 +33,11 @@
     org_prefixes = app.config.get("METADATA_ORG_PREFIXES")
     org_prefix = org_prefixes.get(user.id)
     if org_prefix is None:
-<<<<<<< HEAD
-        return utils.response("No organization prefix was found for user", err=True,
-                              return_code="failed_getting_org_prefix"), 500
-=======
         return utils.response(
             "No organization prefix was found for user",
-            info=f"user.id={user.id}",
+            err=True,
             return_code="failed_getting_org_prefix",
         ), 500
->>>>>>> 1c043dbd
     org_prefix = org_prefix.lower()
     if not public_id.startswith(f"{org_prefix}-"):
         return utils.response(
