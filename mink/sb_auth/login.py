"""Login functions."""

import re
from contextvars import ContextVar
from pathlib import Path

import httpx
import jwt
import shortuuid
from fastapi import Cookie, Query, Request, Security
from fastapi.security import APIKeyHeader, OAuth2PasswordBearer

from mink.cache import cache_utils
from mink.core import exceptions
from mink.core.config import settings
from mink.core.logging import logger
from mink.core.user import User

# Setup security schemes
oauth2_scheme = OAuth2PasswordBearer(tokenUrl="", auto_error=False)
api_key_scheme = APIKeyHeader(name="X-Api-Key", auto_error=False)

# Context variable to store request ID
request_id_var = ContextVar("request_id_var", default=None)


async def get_auth_data(
    request: Request,
    session_id: str | None = Cookie(None),
    corpus_id: str | None = Query(None, description="Resource ID (deprecated, use resource_id instead)"),
    resource_id: str | None = Query(None, description="Resource ID"),
    jwt_token: str | None = Security(oauth2_scheme),
    api_key: str | None = Security(api_key_scheme),
    include_read: bool = False,
    require_resource_id: bool = True,
    require_resource_exists: bool = True,
    require_admin: bool = False,
) -> dict:
    """Attempt to login on sb-auth and check for different conditions required by the route.

    Args:
        request: The request object.
        session_id: The session ID from the cookie.
        corpus_id: The resource ID from the query parameter (deprecated).
        resource_id: The resource ID from the query parameter.
        jwt_token: The JWT token from the request.
        api_key: The API key from the request.
        include_read: Include resources that the user has read access to.
        require_resource_id: The route requires the user to supply a resource ID.
        require_resource_exists: The route requires that the supplied resource ID occurs in the JWT.
        require_admin: The route requires the user to be a mink admin.

    Returns:
        A dictionary containing user information, resource IDs, and an optional authentication token.
    """
    # TODO: For backwards compatibility, use corpus_id if resource_id is not provided
    if not resource_id:
        resource_id = corpus_id

    # Look for JWT
    if jwt_token:
        try:
            auth = JwtAuthentication(jwt_token)
            auth_token = jwt_token
        except jwt.ExpiredSignatureError as e:
            raise exceptions.MinkHTTPException(
                401, message="The provided JWT has expired", return_code="jwt_expired"
            ) from e
        except Exception as e:
            raise exceptions.MinkHTTPException(
                401, message="Failed to authenticate", return_code="failed_authenticating", info=str(e)
            ) from e

    # Look for API key
    elif api_key:
        try:
            auth = await ApikeyAuthentication.create(api_key)
            auth_token = api_key
        except exceptions.ApikeyNotFoundError as e:
            raise exceptions.MinkHTTPException(
                401, message="API key not recognized", return_code="apikey_not_found"
            ) from e
        except exceptions.ApikeyExpiredError as e:
            raise exceptions.MinkHTTPException(
                401, message="API key expired", return_code="apikey_expired"
            ) from e
        except exceptions.ApikeyCheckFailedError as e:
            raise exceptions.MinkHTTPException(
                500, message="API key check failed", return_code="apikey_check_failed"
            ) from e
        except Exception as e:
            logger.exception("API key authentication failed")
            raise exceptions.MinkHTTPException(
                500, message="API key authentication failed", return_code="apikey_error", info=str(e)
            ) from e

    # No authentication provided
    else:
        raise exceptions.MinkHTTPException(
            401, message="No login credentials provided", return_code="missing_login_credentials"
        )

    # Store random ID in contextvar and in request state (used for temporary file storage and cookies)
    request_id = shortuuid.uuid()
    request.state.request_id = request_id
    request_id_var.set(request_id)

    # Get user info and which resources the user has access to from sb-auth
    user = auth.get_user()
    is_admin = auth.is_admin()
    resources = auth.get_resource_ids(include_read)

    # Check admin mode in cache with cookie (session_id) and turn it off if user is not admin according to sb-auth
    admin_mode = cache_utils.get_cookie_data(session_id, {}).get("admin_mode", False)
    if not is_admin:
        cache_utils.set_cookie_data(session_id, {"admin_mode": False})
        # Raise exception if admin mode is required by the route
        if require_admin:
            raise exceptions.MinkHTTPException(
                401, message="Mink admin status could not be confirmed", return_code="not_admin"
            )

    # Give access to all resources if admin mode is on and user is mink admin
    if admin_mode and is_admin:
        resources = cache_utils.get_all_resources()

    # Check if resource ID was provided
    if require_resource_id and not resource_id:
        raise exceptions.MinkHTTPException(400, message="No resource ID provided", return_code="missing_resource_id")

    auth_data = {
        "user_id": user.id,
        "user": user,
        "auth_token": auth_token,
        "session_id": session_id,
        "resources": resources,
        "resource_id": resource_id,
    }

    # Routes does not require resource ID, so we can skip the last check
    if not require_resource_id:
        return auth_data

    # Check if user has access to the requested resource
    if require_resource_exists and resource_id not in resources:
        raise exceptions.MinkHTTPException(
            404,
            message=f"Resource '{resource_id}' does not exist or you do not have access to it",
            return_code="resource_not_found",
        )

    return auth_data


class AuthDependency:
    """Dependency to get authentication data."""
    def __init__(
        self,
        include_read: bool = False,
        require_resource_id: bool = True,
        require_resource_exists: bool = True,
        require_admin: bool = False,
    ) -> None:
        """Initialize the AuthDependency class."""
        self.include_read = include_read
        self.require_resource_id = require_resource_id
        self.require_resource_exists = require_resource_exists
        self.require_admin = require_admin

    async def __call__(
        self,
        request: Request,
        session_id: str | None = Cookie(None, description="Session ID"),
        jwt_token: str | None = Security(oauth2_scheme),
        api_key: str | None = Security(api_key_scheme),
        corpus_id: str | None = Query(None, description="Resource ID (deprecated, use resource_id instead)"),
        # TODO: make resource_id required by replacing "None" with "..." when corpus_id has been removed
        resource_id: str = Query(None, description="Resource ID")
    ) -> dict:
        """Call the authentication dependency."""
        return await get_auth_data(
            request,
            session_id,
            corpus_id,
            resource_id,
            jwt_token,
            api_key,
            self.include_read,
            self.require_resource_id,
            self.require_resource_exists,
            self.require_admin
        )


class AuthDependencyNoResourceId(AuthDependency):
    """AuthDependency variant that excludes resource_id."""
    async def __call__(
        self,
        request: Request,
        session_id: str | None = Cookie(None, description="Session ID"),
        jwt_token: str | None = Security(oauth2_scheme),
        api_key: str | None = Security(api_key_scheme),
    ) -> dict:
        """Call the authentication dependency without resource_id."""
        return await get_auth_data(
            request,
            session_id=session_id,
            jwt_token=jwt_token,
            api_key=api_key,
            include_read=self.include_read,
            require_resource_id=False,
            require_resource_exists=False,
            require_admin=self.require_admin,
        )


def read_jwt_key() -> None:
    """Read and return the public key for validating JWTs."""
    return (Path(settings.INSTANCE_PATH) / settings.SBAUTH_PUBKEY_FILE).open(encoding="utf-8").read()


class Authentication:
    """Abstract class for an authentication method."""

    def set_user(self, idp: str, sub: str, name: str, email: str) -> None:
        """Set user attributes.

        Args:
            idp: Identity provider.
            sub: Subject.
            name: User's name.
            email: User's email.
        """
        user_id = re.sub(r"[^\w\-_\.]", "", (f"{idp}-{sub}"))
        self.user = User(id=user_id, name=name, email=email)

    def set_resources(self, scope: dict, levels: dict) -> None:
        """Set scope and levels of resource grants.

        Args:
            scope: Scope of the resources.
            levels: Levels of access.
        """
        self.scope = scope
        self.levels = levels

    def get_user(self) -> User:
        """Return user."""
        return self.user

    def get_resource_ids(self, include_read: bool = False) -> list[str]:
        """Get a list of all resource IDs the user has access to.

        Args:
            include_read: Include resources that the user has read access to.

        Returns:
            A list of resource IDs.
        """
        min_level = "READ" if include_read else "WRITE"

        def is_relevant(resource_id: str, level: int) -> bool:
            return level >= self.levels[min_level] and resource_id.startswith(settings.RESOURCE_PREFIX)

        grants = {**self.scope.get("corpora", {}), **self.scope.get("metadata", {})}.items()
        return [resource_id for resource_id, level in grants if is_relevant(resource_id, level)]

    def is_admin(self) -> bool:
        """Check whether user has admin rights.

        Returns:
            True if the user has admin rights, False otherwise.
        """
        mink_app_name = settings.SBAUTH_MINK_APP_RESOURCE
        return self.scope.get("other", {}).get(mink_app_name, 0) >= self.levels["ADMIN"]


class JwtAuthentication(Authentication):
    """Handles JWT authentication."""

    def __init__(self, token: str) -> None:
        """Do authentication with JWT.

        FastAPI will automatically check if the token is expired.

        Args:
            token: The JWT token.
        """
        self.payload = jwt.decode(token, key=read_jwt_key(), algorithms=["RS256"])

        self.set_user(
            self.payload["idp"], self.payload["sub"], self.payload.get("name", ""), self.payload.get("email", "")
        )
        self.set_resources(self.payload.get("scope", {}), self.payload.get("levels", {}))


def is_jwt(token: str) -> bool:
    """Check if the given token is a JWT.

    Args:
        token: The token to check.

    Returns:
        True if the token is a JWT, False otherwise.
    """
    try:
        jwt.decode(token, options={"verify_signature": False})
        return True
    except jwt.DecodeError:
        return False


class ApikeyAuthentication(Authentication):
    """Handles authentication using an API key."""

    def __init__(self, user: dict, scope: dict, levels: dict) -> None:
        """Initialize the ApikeyAuthentication instance."""
        self.set_user(**user)
        self.set_resources(scope, levels)

    @classmethod
    async def create(cls, apikey: str) -> "ApikeyAuthentication":
        """Asynchronously create an instance of ApikeyAuthentication.

        Args:
            apikey: The API key.

        Returns:
            An instance of ApikeyAuthentication.

        Raises:
            ApikeyNotFoundError: If the API key is not recognized.
            ApikeyExpiredError: If the API key has expired.
            ApikeyCheckFailedError: If the API key check failed.
        """
        # Make a cached HTTP request
        # TODO: what happens if we create/delete resources? Will cache be invalidated?
        # data = cache_utils.get_apikey_data(apikey)
        # if not data:
        data = await cls.check_apikey(apikey)
        cache_utils.set_apikey_data(apikey, data)

        return cls(user=data["user"], scope=data["scope"], levels=data["levels"])

    @staticmethod
    async def check_apikey(apikey: str) -> dict:
        """Check the given API key against SB-Auth.

        Args:
            apikey: The API key.

        Returns:
            A dictionary containing the user and scope information.

        Raises:
            ApikeyNotFoundError: If the API key is not recognized.
            ApikeyExpiredError: If the API key has expired.
            ApikeyCheckFailedError: If the API key check failed.
        """
        # API documented at https://github.com/spraakbanken/sb-auth#api
        url = settings.SBAUTH_URL + "apikey-check"
        headers = {
            "Authorization": f"apikey {settings.SBAUTH_API_KEY}",
            "Content-Type": "application/json",
        }
        data = {"apikey": apikey}

        async with httpx.AsyncClient() as client:
            response = await client.post(url, headers=headers, json=data)

        if response.status_code == 404:
            raise exceptions.ApikeyNotFoundError
        if response.status_code == 410:
            raise exceptions.ApikeyExpiredError
        if response.status_code != 200:
            logger.error(
                "API key check had unexpected status %s and content: %s", response.status_code, response.content
            )
            raise exceptions.ApikeyCheckFailedError

        return response.json()


async def create_resource(auth_token: str, resource_id: str, resource_type: str | None = None) -> None:
    """Create a new resource in sb-auth.

    Args:
        auth_token: The authentication token (JWT or API key).
        resource_id: The resource ID.
        resource_type: The resource type.

    Raises:
        CorpusExistsError: If the corpus already exists.
        Exception: If creating the resource fails.
    """
    # API documented at https://github.com/spraakbanken/sb-auth#api
    # TODO: specify resource_type when sbauth is ready
    url = settings.SBAUTH_URL + f"resource/{resource_id}"
    headers = {"Authorization": f"apikey {settings.SBAUTH_API_KEY}", "Content-Type": "application/json"}
    data = {"jwt": auth_token} if is_jwt(auth_token) else {"apikey": auth_token}
    async with httpx.AsyncClient() as client:
        try:
            response = await client.post(url, headers=headers, json=data)
        except Exception as e:
            logger.exception("Could not create resource")
            raise e

    if response.status_code == 400:
        raise exceptions.CorpusExistsError
    if response.status_code != 201:
        message = response.content
        logger.error("Could not create resource, sb-auth returned status %s: %s", response.status_code, message)
        raise Exception(message)


<<<<<<< HEAD
def remove_resource(auth_token: str, resource_id: str) -> bool:
    """Remove a resource from sb-auth.

    Args:
        auth_token: The authentication token.
=======
async def remove_resource(auth_token: str, resource_id: str) -> bool:
    """Remove a resource from sb-auth.

    Args:
        auth_token: The authentication token (JWT or API key).
>>>>>>> f9a51ea2
        resource_id: The resource ID.

    Returns:
        True if the resource was removed successfully, False otherwise.

    Raises:
        Exception: If removing the resource fails.
    """
    # API documented at https://github.com/spraakbanken/sb-auth#api
<<<<<<< HEAD
    url = app.config.get("SBAUTH_URL") + f"resource/{resource_id}"
    api_key = app.config.get("SBAUTH_API_KEY")
    headers = {"Authorization": f"apikey {api_key}", "Content-Type": "application/json"}
    data = {"jwt": auth_token}
    try:
        r = requests.delete(url, headers=headers, data=json.dumps(data))
        status = r.status_code
    except Exception as e:
        raise e
    if status == 204:  # noqa: PLR2004
=======
    url = settings.SBAUTH_URL + f"resource/{resource_id}"
    headers = {"Authorization": f"apikey {settings.SBAUTH_API_KEY}", "Content-Type": "application/json"}
    data = {"jwt": auth_token} if is_jwt(auth_token) else {"apikey": auth_token}
    async with httpx.AsyncClient() as client:
        try:
            request = httpx.Request(method="DELETE", url=url, headers=headers, json=data)
            response = await client.send(request)
        except Exception as e:
            raise e

    if response.status_code == 204:
>>>>>>> f9a51ea2
        return True
    if response.status_code == 400:
        # Corpus does not exist
        return False
    message = response.content
    raise Exception(message)<|MERGE_RESOLUTION|>--- conflicted
+++ resolved
@@ -413,19 +413,11 @@
         raise Exception(message)
 
 
-<<<<<<< HEAD
-def remove_resource(auth_token: str, resource_id: str) -> bool:
-    """Remove a resource from sb-auth.
-
-    Args:
-        auth_token: The authentication token.
-=======
 async def remove_resource(auth_token: str, resource_id: str) -> bool:
     """Remove a resource from sb-auth.
 
     Args:
         auth_token: The authentication token (JWT or API key).
->>>>>>> f9a51ea2
         resource_id: The resource ID.
 
     Returns:
@@ -435,18 +427,6 @@
         Exception: If removing the resource fails.
     """
     # API documented at https://github.com/spraakbanken/sb-auth#api
-<<<<<<< HEAD
-    url = app.config.get("SBAUTH_URL") + f"resource/{resource_id}"
-    api_key = app.config.get("SBAUTH_API_KEY")
-    headers = {"Authorization": f"apikey {api_key}", "Content-Type": "application/json"}
-    data = {"jwt": auth_token}
-    try:
-        r = requests.delete(url, headers=headers, data=json.dumps(data))
-        status = r.status_code
-    except Exception as e:
-        raise e
-    if status == 204:  # noqa: PLR2004
-=======
     url = settings.SBAUTH_URL + f"resource/{resource_id}"
     headers = {"Authorization": f"apikey {settings.SBAUTH_API_KEY}", "Content-Type": "application/json"}
     data = {"jwt": auth_token} if is_jwt(auth_token) else {"apikey": auth_token}
@@ -458,7 +438,6 @@
             raise e
 
     if response.status_code == 204:
->>>>>>> f9a51ea2
         return True
     if response.status_code == 400:
         # Corpus does not exist
